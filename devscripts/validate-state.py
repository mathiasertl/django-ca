--- conflicted
+++ resolved
@@ -114,13 +114,9 @@
     #    ",".join(CONFIG["acme-map"]),
     #    ",".join(CONFIG["idna-map"]),
     # )
-<<<<<<< HEAD
 
     # pylint: enable=consider-using-f-string
-    # CHeck disabled as long as different Django versions support different Python versions
-=======
-    # pylint: enable=consider-using-f-string
->>>>>>> 9234639a
+    # Check disabled as long as different Django versions support different Python versions
     # if expected_envlist not in tox_config["tox"]["envlist"].splitlines():
     #    errors += err(f"Expected envlist item not found: {expected_envlist}")
 
