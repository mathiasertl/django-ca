--- conflicted
+++ resolved
@@ -10,43 +10,19 @@
 # Enable pip cache: https://docs.travis-ci.com/user/caching/
 cache: pip
 env:  # https://www.djangoproject.com/download/
-<<<<<<< HEAD
   global:
     - DJANGO_CA_SECRET_KEY=dummy
   jobs:
-    - DJANGO=3.1.6 CRYPTOGRAPHY=3.4.6
-    - DJANGO=3.1.6 CRYPTOGRAPHY=3.3.2
-    - DJANGO=3.1.6 CRYPTOGRAPHY=3.2.1
-    - DJANGO=3.1.6 CRYPTOGRAPHY=3.1
-    - DJANGO=3.1.6 CRYPTOGRAPHY=3.0
-    - DJANGO=2.2.17 CRYPTOGRAPHY=3.4.6
-    - DJANGO=2.2.17 CRYPTOGRAPHY=3.3.2
-    - DJANGO=2.2.17 CRYPTOGRAPHY=3.2.1
-    - DJANGO=2.2.17 CRYPTOGRAPHY=3.1
-    - DJANGO=2.2.17 CRYPTOGRAPHY=3.0
-=======
-  - DJANGO=3.1.7 CRYPTOGRAPHY=3.4.6
-  - DJANGO=3.1.7 CRYPTOGRAPHY=3.3.2
-  - DJANGO=3.1.7 CRYPTOGRAPHY=3.2.1
-  - DJANGO=3.1.7 CRYPTOGRAPHY=3.1
-  - DJANGO=3.1.7 CRYPTOGRAPHY=3.0
-  - DJANGO=3.1.7 CRYPTOGRAPHY=2.9.2
-  - DJANGO=3.1.7 CRYPTOGRAPHY=2.8
-  - DJANGO=3.0.13 CRYPTOGRAPHY=3.4.6
-  - DJANGO=3.0.13 CRYPTOGRAPHY=3.3.2
-  - DJANGO=3.0.13 CRYPTOGRAPHY=3.2.1
-  - DJANGO=3.0.13 CRYPTOGRAPHY=3.1
-  - DJANGO=3.0.13 CRYPTOGRAPHY=3.0
-  - DJANGO=3.0.13 CRYPTOGRAPHY=2.9.2
-  - DJANGO=3.0.13 CRYPTOGRAPHY=2.8
-  - DJANGO=2.2.19 CRYPTOGRAPHY=3.4.6
-  - DJANGO=2.2.19 CRYPTOGRAPHY=3.3.2
-  - DJANGO=2.2.19 CRYPTOGRAPHY=3.2.1
-  - DJANGO=2.2.19 CRYPTOGRAPHY=3.1
-  - DJANGO=2.2.19 CRYPTOGRAPHY=3.0
-  - DJANGO=2.2.19 CRYPTOGRAPHY=2.9.2
-  - DJANGO=2.2.19 CRYPTOGRAPHY=2.8
->>>>>>> 045be63a
+    - DJANGO=3.1.7 CRYPTOGRAPHY=3.4.6
+    - DJANGO=3.1.7 CRYPTOGRAPHY=3.3.2
+    - DJANGO=3.1.7 CRYPTOGRAPHY=3.2.1
+    - DJANGO=3.1.7 CRYPTOGRAPHY=3.1
+    - DJANGO=3.1.7 CRYPTOGRAPHY=3.0
+    - DJANGO=2.2.19 CRYPTOGRAPHY=3.4.6
+    - DJANGO=2.2.19 CRYPTOGRAPHY=3.3.2
+    - DJANGO=2.2.19 CRYPTOGRAPHY=3.2.1
+    - DJANGO=2.2.19 CRYPTOGRAPHY=3.1
+    - DJANGO=2.2.19 CRYPTOGRAPHY=3.0
 install:
   # Build/test dependencies
   - pip install -U pip setuptools wheel
