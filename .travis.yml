dist: "bionic"  # https://docs.travis-ci.com/user/reference/overview/
language: python
python:  # https://devguide.python.org/#status-of-python-branches
  - "3.6"
  - "3.7"
  - "3.8"
  - "nightly"
env:  # https://www.djangoproject.com/download/
<<<<<<< HEAD
  - DJANGO=3.1 CRYPTOGRAPHY=3.0
  - DJANGO=3.1 CRYPTOGRAPHY=2.9.2
  - DJANGO=3.1 CRYPTOGRAPHY=2.8
  - DJANGO=3.0.9 CRYPTOGRAPHY=3.0
  - DJANGO=3.0.9 CRYPTOGRAPHY=2.9.2
  - DJANGO=3.0.9 CRYPTOGRAPHY=2.8
  - DJANGO=2.2.15 CRYPTOGRAPHY=3.0
  - DJANGO=2.2.15 CRYPTOGRAPHY=2.9.2
  - DJANGO=2.2.15 CRYPTOGRAPHY=2.8
=======
  - DJANGO=3.1.1 CRYPTOGRAPHY=3.1
  - DJANGO=3.1.1 CRYPTOGRAPHY=3.0
  - DJANGO=3.1.1 CRYPTOGRAPHY=2.9.2
  - DJANGO=3.1.1 CRYPTOGRAPHY=2.8
  - DJANGO=3.1.1 CRYPTOGRAPHY=2.7
  - DJANGO=3.0.10 CRYPTOGRAPHY=3.1
  - DJANGO=3.0.10 CRYPTOGRAPHY=3.0
  - DJANGO=3.0.10 CRYPTOGRAPHY=2.9.2
  - DJANGO=3.0.10 CRYPTOGRAPHY=2.8
  - DJANGO=3.0.10 CRYPTOGRAPHY=2.7
  - DJANGO=3.0.10 CRYPTOGRAPHY=3.1
  - DJANGO=2.2.16 CRYPTOGRAPHY=3.1
  - DJANGO=2.2.16 CRYPTOGRAPHY=3.0
  - DJANGO=2.2.16 CRYPTOGRAPHY=2.9.2
  - DJANGO=2.2.16 CRYPTOGRAPHY=2.8
  - DJANGO=2.2.16 CRYPTOGRAPHY=2.7
>>>>>>> b1c89d04
install:
  # Build/test dependencies
 - pip install -U pip setuptools
 - pip install -r requirements/requirements-travis.txt
 - pip install Django==$DJANGO cryptography==$CRYPTOGRAPHY
#before_script:
script:
  # download selenium driver
  - mkdir -p contrib/selenium 
  - wget https://github.com/mozilla/geckodriver/releases/download/v0.26.0/geckodriver-v0.26.0-linux64.tar.gz
  - tar xf geckodriver-v0.26.0-linux64.tar.gz -C contrib/selenium

  - python dev.py code-quality
  - python dev.py coverage --format=text
  - echo -e "DEBUG = True\nSECRET_KEY = 'dummy'" > ca/ca/localsettings.py
  - python dev.py init-demo
  - python setup.py install
  - make -C docs html-check

matrix:
    exclude:
        # Django 3.0 doesn't support Python 3.5
<<<<<<< HEAD
        - env: DJANGO=3.1 CRYPTOGRAPHY=2.8
=======
        - env: DJANGO=3.1.1 CRYPTOGRAPHY=2.7
          python: "3.5"
        - env: DJANGO=3.1.1 CRYPTOGRAPHY=2.8
>>>>>>> b1c89d04
          python: "3.5"
        - env: DJANGO=3.1.1 CRYPTOGRAPHY=2.9.2
          python: "3.5"
        - env: DJANGO=3.1.1 CRYPTOGRAPHY=3.0
          python: "3.5"
<<<<<<< HEAD
        - env: DJANGO=3.0.9 CRYPTOGRAPHY=2.8
=======
        - env: DJANGO=3.1.1 CRYPTOGRAPHY=3.1
          python: "3.5"
        - env: DJANGO=3.0.10 CRYPTOGRAPHY=2.7
>>>>>>> b1c89d04
          python: "3.5"
        - env: DJANGO=3.0.10 CRYPTOGRAPHY=2.8
          python: "3.5"
        - env: DJANGO=3.0.10 CRYPTOGRAPHY=2.9.2
          python: "3.5"
        - env: DJANGO=3.0.10 CRYPTOGRAPHY=3.0
          python: "3.5"
        - env: DJANGO=3.0.10 CRYPTOGRAPHY=3.1
          python: "3.5"<|MERGE_RESOLUTION|>--- conflicted
+++ resolved
@@ -6,34 +6,18 @@
   - "3.8"
   - "nightly"
 env:  # https://www.djangoproject.com/download/
-<<<<<<< HEAD
-  - DJANGO=3.1 CRYPTOGRAPHY=3.0
-  - DJANGO=3.1 CRYPTOGRAPHY=2.9.2
-  - DJANGO=3.1 CRYPTOGRAPHY=2.8
-  - DJANGO=3.0.9 CRYPTOGRAPHY=3.0
-  - DJANGO=3.0.9 CRYPTOGRAPHY=2.9.2
-  - DJANGO=3.0.9 CRYPTOGRAPHY=2.8
-  - DJANGO=2.2.15 CRYPTOGRAPHY=3.0
-  - DJANGO=2.2.15 CRYPTOGRAPHY=2.9.2
-  - DJANGO=2.2.15 CRYPTOGRAPHY=2.8
-=======
   - DJANGO=3.1.1 CRYPTOGRAPHY=3.1
   - DJANGO=3.1.1 CRYPTOGRAPHY=3.0
   - DJANGO=3.1.1 CRYPTOGRAPHY=2.9.2
   - DJANGO=3.1.1 CRYPTOGRAPHY=2.8
-  - DJANGO=3.1.1 CRYPTOGRAPHY=2.7
   - DJANGO=3.0.10 CRYPTOGRAPHY=3.1
   - DJANGO=3.0.10 CRYPTOGRAPHY=3.0
   - DJANGO=3.0.10 CRYPTOGRAPHY=2.9.2
   - DJANGO=3.0.10 CRYPTOGRAPHY=2.8
-  - DJANGO=3.0.10 CRYPTOGRAPHY=2.7
-  - DJANGO=3.0.10 CRYPTOGRAPHY=3.1
   - DJANGO=2.2.16 CRYPTOGRAPHY=3.1
   - DJANGO=2.2.16 CRYPTOGRAPHY=3.0
   - DJANGO=2.2.16 CRYPTOGRAPHY=2.9.2
   - DJANGO=2.2.16 CRYPTOGRAPHY=2.8
-  - DJANGO=2.2.16 CRYPTOGRAPHY=2.7
->>>>>>> b1c89d04
 install:
   # Build/test dependencies
  - pip install -U pip setuptools
@@ -56,25 +40,15 @@
 matrix:
     exclude:
         # Django 3.0 doesn't support Python 3.5
-<<<<<<< HEAD
-        - env: DJANGO=3.1 CRYPTOGRAPHY=2.8
-=======
-        - env: DJANGO=3.1.1 CRYPTOGRAPHY=2.7
-          python: "3.5"
         - env: DJANGO=3.1.1 CRYPTOGRAPHY=2.8
->>>>>>> b1c89d04
           python: "3.5"
         - env: DJANGO=3.1.1 CRYPTOGRAPHY=2.9.2
           python: "3.5"
         - env: DJANGO=3.1.1 CRYPTOGRAPHY=3.0
           python: "3.5"
-<<<<<<< HEAD
-        - env: DJANGO=3.0.9 CRYPTOGRAPHY=2.8
-=======
         - env: DJANGO=3.1.1 CRYPTOGRAPHY=3.1
           python: "3.5"
         - env: DJANGO=3.0.10 CRYPTOGRAPHY=2.7
->>>>>>> b1c89d04
           python: "3.5"
         - env: DJANGO=3.0.10 CRYPTOGRAPHY=2.8
           python: "3.5"
