--- conflicted
+++ resolved
@@ -1,10 +1,6 @@
 [tox]
 envlist = docs,lint
-<<<<<<< HEAD
-          py{36,37,38,39}-django{2.2,3.1}-cryptography{3.0,3.1,3.2,3.3}-idna{2.10}
-=======
-          py{36,37,38,39}-django{2.2,3.0,3.1}-cryptography{2.8,2.9,3.0,3.1,3.2,3.3,3.4}-idna{2.9,2.10}
->>>>>>> f795eb06
+          py{36,37,38,39}-django{2.2,3.1}-cryptography{3.0,3.1,3.2,3.3,3.4}-idna{2.10}
 
 [testenv]
 skipsdist = True
@@ -15,13 +11,8 @@
     cryptography3.0: cryptography==3.0
     cryptography3.1: cryptography==3.1
     cryptography3.2: cryptography==3.2.1
-<<<<<<< HEAD
-    cryptography3.3: cryptography==3.3.1
-=======
     cryptography3.3: cryptography==3.3.2
     cryptography3.4: cryptography==3.4.6
-    idna2.9: idna==2.9
->>>>>>> f795eb06
     idna2.10: idna==2.10
 whitelist_externals = rm
 commands = 
